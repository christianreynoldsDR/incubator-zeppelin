<?xml version="1.0" encoding="UTF-8"?>
<project xmlns="http://maven.apache.org/POM/4.0.0" xmlns:xsi="http://www.w3.org/2001/XMLSchema-instance" xsi:schemaLocation="http://maven.apache.org/POM/4.0.0 http://maven.apache.org/maven-v4_0_0.xsd">

	<!--
		Licensed to the Apache Software Foundation (ASF) under one or more
		contributor license agreements.  See the NOTICE file distributed with
		this work for additional information regarding copyright ownership.
		The ASF licenses this file to You under the Apache License, Version 2.0
		(the "License"); you may not use this file except in compliance with
		the License.  You may obtain a copy of the License at

		   http://www.apache.org/licenses/LICENSE-2.0

		Unless required by applicable law or agreed to in writing, software
		distributed under the License is distributed on an "AS IS" BASIS,
		WITHOUT WARRANTIES OR CONDITIONS OF ANY KIND, either express or implied.
		See the License for the specific language governing permissions and
		limitations under the License.
	-->

  <modelVersion>4.0.0</modelVersion>

  <groupId>com.nflabs.zeppelin</groupId>
  <artifactId>zeppelin</artifactId>
  <packaging>pom</packaging>
  <version>0.3.0-SNAPSHOT</version>
  <name>Zeppelin</name>
  <description>Zeppelin project</description>
  <url>http://zeppelin-project.org/</url>

  <parent>
    <groupId>org.sonatype.oss</groupId>
    <artifactId>oss-parent</artifactId>
    <version>7</version>
  </parent>

  <licenses>
    <license>
      <name>The Apache Software License, Version 2.0</name>
      <url>http://www.apache.org/licenses/LICENSE-2.0.txt</url>
      <distribution>repo</distribution>
    </license>
  </licenses>

  <scm>
    <url>http://www.github.com/NFLabs/zeppelin</url>
    <connection>scm:git:git:git@github.com:NFLabs/zeppelin.git</connection>
    <developerConnection>scm:git:git@github.com:NFLabs/zeppelin.git</developerConnection>
  </scm>

  <developers>
    <developer>
      <id>moon</id>
      <name>Lee moon soo</name>
      <organization>NFLabs</organization>
      <organizationUrl>http://www.nflabs.com</organizationUrl>
    </developer>
    <developer>
      <id>alex</id>
      <name>Alexander Bezzubov</name>
      <organization>NFLabs</organization>
      <organizationUrl>http://www.nflabs.com</organizationUrl>
    </developer>
  </developers>

  <inceptionYear>2013</inceptionYear>

  <modules>
    <module>zeppelin-zengine</module>
    <module>zeppelin-cli</module>
    <module>zeppelin-server</module>
    <module>zeppelin-web</module>
    <module>zeppelin-distribution</module>
  </modules>

  <properties>
    <java.version>1.6</java.version>
    <hadoop.version>1.0.4</hadoop.version>
    <hive.version>0.11.0</hive.version>
    <hbase.version>0.92.1</hbase.version>
    <scala.version>2.9.3</scala.version>
    <slf4j.version>1.6.6</slf4j.version>
    <wicket.version>6.10.0</wicket.version>
    <jetty.version>7.4.5.v20110725</jetty.version>
    <cxf.version>2.4.3</cxf.version>
    <gson.version>2.1</gson.version>
  </properties>

  <dependencyManagement>
    <dependencies>
      <dependency>
        <groupId>org.slf4j</groupId>
        <artifactId>slf4j-api</artifactId>
        <version>${slf4j.version}</version>
      </dependency>
      <dependency>
        <groupId>org.slf4j</groupId>
        <artifactId>slf4j-log4j12</artifactId>
        <version>${slf4j.version}</version>
      </dependency>
      <dependency>
        <groupId>junit</groupId>
        <artifactId>junit</artifactId>
        <version>4.11</version>
        <scope>test</scope>
      </dependency>
    </dependencies>
  </dependencyManagement>

  <build>
    <plugins>
      <plugin>
        <artifactId>maven-compiler-plugin</artifactId>
        <version>3.1</version>
        <configuration>
          <source>1.6</source>
          <target>1.6</target>
        </configuration>
      </plugin>

      <plugin>
        <artifactId>maven-dependency-plugin</artifactId>
        <version>2.8</version>
        <executions>
          <execution>
            <id>copy-dependencies</id>
            <phase>prepare-package</phase>
            <goals>
              <goal>copy-dependencies</goal>
            </goals>
            <configuration>
              <outputDirectory>${project.build.directory}/lib</outputDirectory>
              <overWriteReleases>false</overWriteReleases>
              <overWriteSnapshots>false</overWriteSnapshots>
              <overWriteIfNewer>true</overWriteIfNewer>
              <includeScope>runtime</includeScope>
            </configuration>
          </execution>
        </executions>
      </plugin>

      <plugin>
        <artifactId>maven-jar-plugin</artifactId>
        <version>2.4</version>
        <configuration>
          <archive>
            <manifest>
              <addClasspath>true</addClasspath>
              <classpathPrefix>lib/</classpathPrefix>
              <mainClass>theMainClass</mainClass>
            </manifest>
          </archive>
        </configuration>
      </plugin>

      <plugin>
        <artifactId>maven-javadoc-plugin</artifactId>
        <version>2.9.1</version>
        <configuration><!-- Default configuration for all reports -->
        </configuration>
        <executions>
          <execution>
            <id>aggregate</id>
            <goals>
              <goal>aggregate</goal>
            </goals>
            <phase>site</phase>
            <configuration><!-- Specific configuration for the aggregate report -->
            </configuration>
          </execution>
        </executions>
      </plugin>

      <plugin>
        <artifactId>maven-scm-plugin</artifactId>
        <version>1.8.1</version>
        <configuration>
          <connectionType>developerConnection</connectionType>
          <scmVersion>branch-0.1</scmVersion>
          <scmVersionType>branch</scmVersionType>
        </configuration>
      </plugin>

      <plugin>
        <artifactId>maven-enforcer-plugin</artifactId>
        <version>1.3.1</version>
        <executions>
          <execution>
            <id>enforce</id>
            <configuration>
              <rules>
                <DependencyConvergence/>
              </rules>
              <failFast>true</failFast>
            </configuration>
            <goals>
              <goal>enforce</goal>
            </goals>
          </execution>
        </executions>
      </plugin>

      <!--TODO(alex): make part of the build and reconcile conflicts
      <plugin>
        <groupId>com.ning.maven.plugins</groupId>
        <artifactId>maven-duplicate-finder-plugin</artifactId>
        <version>1.0.4</version>
        <executions>
          <execution>
            <id>default</id>
            <phase>verify</phase>
            <goals>
              <goal>check</goal>
            </goals>
          </execution>
        </executions>
        <configuration>
          <failBuildInCaseOfConflict>true</failBuildInCaseOfConflict>
        </configuration>
      </plugin>-->
    </plugins>

    <pluginManagement>
      <plugins>
        <plugin>
          <artifactId>maven-dependency-plugin</artifactId>
          <version>2.8</version>
        </plugin>
        <plugin>
          <artifactId>maven-surefire-plugin</artifactId>
          <version>2.16</version>
          <configuration combine.children="append">
            <argLine>-Xmx2g -Xms1g</argLine>
          </configuration>
        </plugin>
        <plugin>
          <artifactId>maven-assembly-plugin</artifactId>
          <version>2.4</version>
        </plugin>

        <!--This plugin's configuration is used to store Eclipse m2e settings only. 
            It has no influence on the Maven build itself. -->
        <plugin>
          <groupId>org.eclipse.m2e</groupId>
          <artifactId>lifecycle-mapping</artifactId>
          <version>1.0.0</version>
          <configuration>
            <lifecycleMappingMetadata>
              <pluginExecutions>
                <pluginExecution>
                  <pluginExecutionFilter>
                    <groupId>
                      org.apache.maven.plugins
                    </groupId>
                    <artifactId>
                      maven-dependency-plugin
                    </artifactId>
                    <versionRange>
                      [2.8,)
                    </versionRange>
                    <goals>
                      <goal>copy-dependencies</goal>
                    </goals>
                  </pluginExecutionFilter>
                  <action>
                    <ignore></ignore>
                  </action>
                </pluginExecution>
              </pluginExecutions>
            </lifecycleMappingMetadata>
          </configuration>
        </plugin>
      </plugins>
    </pluginManagement>
  </build>

  <repositories>
<<<<<<< HEAD
    <!-- FuseSource maven repositories
    <repository>
      <id>fusesource.releases</id>
      <name>FuseSoure releases repository</name>
      <url>http://repo.fusesource.com/maven2/</url>
      <releases>
        <enabled>true</enabled>
      </releases>
      <snapshots>
        <enabled>false</enabled>
      </snapshots>
    </repository>
    <repository>
      <id>fusesource.snapshots</id>
      <name>FuseSource Snapshot Repository</name>
      <url>http://repo.fusesource.com/maven2-snapshot</url>
      <snapshots>
        <enabled>true</enabled>
      </snapshots>
      <releases>
        <enabled>false</enabled>
      </releases>
    </repository>
    <repository>
      <id>clojars.org</id>
      <url>http://clojars.org/repo</url>
    </repository>
    <repository>
      <id>cdh-repository-typesafe</id>
      <name>CDH Repository-typesafe</name>
      <url>http://repo.typesafe.com/typesafe/cloudera</url>
    </repository>
    <repository>
      <id>cdh-repository-build</id>
      <name>CDH Repository-build, for jdo/jdo2-api/2.3-ec</name>
      <url>https://repository.cloudera.com/content/groups/cdh-build</url>
    </repository> -->

   <!-- For dependency recosiled version of hive_test -->
   <repository>
    <id>nflabs public repository</id>
    <url>https://raw.github.com/NFLabs/mvn-repo/master/releases</url>
      <releases>
        <enabled>true</enabled>
      </releases>
      <snapshots>
        <enabled>false</enabled>
      </snapshots>
   </repository>

    <!-- for for jdo/jdo2-api/2.3-ec --> 
=======
    <!-- for for jdo/jdo2-api/2.3-ec -->
>>>>>>> 327d4316
    <repository>
      <id>cdh-repository</id>
      <name>CDH Repository</name>
      <url>https://repository.cloudera.com/artifactory/cloudera-repos</url>
      <releases>
        <enabled>true</enabled>
      </releases>
      <snapshots>
        <enabled>false</enabled>
      </snapshots>
    </repository>    
  </repositories>

  <pluginRepositories>
    <!-- for s3-upload-maven-pugin 1.2-SNAPSHOT until this one merged
    https://github.com/bazaarvoice/s3-upload-maven-plugin/pull/2 -->
	<pluginRepository>
	  <id>nflabs public repository snspshots</id>
	  <url>https://github.com/NFLabs/mvn-repo/raw/master/snapshots</url>
	  <releases>
		<enabled>false</enabled>
	  </releases>
	  <snapshots>
		<enabled>true</enabled>
	  </snapshots>
	</pluginRepository>
  </pluginRepositories>

  <profiles>
    <profile>
      <id>build-distr</id>
      <activation>
        <activeByDefault>false</activeByDefault>
      </activation>
      <build>
        <pluginManagement>
          <plugins>
            <plugin>
              <artifactId>maven-surefire-plugin</artifactId>
              <configuration>
                <skipTests>true</skipTests>
              </configuration>
            </plugin>
            <plugin>
              <artifactId>maven-assembly-plugin</artifactId>
              <executions>
                <execution>
                  <id>make-assembly</id>
                  <phase>package</phase>
                  <goals>
                    <goal>single</goal>
                  </goals>
                </execution>
              </executions>
            </plugin>
          </plugins>
        </pluginManagement>
      </build>
    </profile>

    <profile>
      <id>publish-distr</id>
      <activation>
        <activeByDefault>false</activeByDefault>
      </activation>
      <build>
        <plugins>
          <plugin>
            <artifactId>maven-surefire-plugin</artifactId>
            <configuration>
              <skipTests>true</skipTests>
            </configuration>
          </plugin>
        </plugins>
      </build>
    </profile>

    <profile>
      <id>release-sign-artifacts</id>
      <activation>
        <property>
          <name>performRelease</name>
          <value>true</value>
        </property>
      </activation>
      <build>
        <plugins>
          <plugin>
            <artifactId>maven-gpg-plugin</artifactId>
            <version>1.4</version>
            <executions>
              <execution>
                <id>sign-artifacts</id>
                <phase>verify</phase>
                <goals>
                  <goal>sign</goal>
                </goals>
              </execution>
            </executions>
          </plugin>
        </plugins>
      </build>
    </profile>

  </profiles>

</project><|MERGE_RESOLUTION|>--- conflicted
+++ resolved
@@ -275,45 +275,6 @@
   </build>
 
   <repositories>
-<<<<<<< HEAD
-    <!-- FuseSource maven repositories
-    <repository>
-      <id>fusesource.releases</id>
-      <name>FuseSoure releases repository</name>
-      <url>http://repo.fusesource.com/maven2/</url>
-      <releases>
-        <enabled>true</enabled>
-      </releases>
-      <snapshots>
-        <enabled>false</enabled>
-      </snapshots>
-    </repository>
-    <repository>
-      <id>fusesource.snapshots</id>
-      <name>FuseSource Snapshot Repository</name>
-      <url>http://repo.fusesource.com/maven2-snapshot</url>
-      <snapshots>
-        <enabled>true</enabled>
-      </snapshots>
-      <releases>
-        <enabled>false</enabled>
-      </releases>
-    </repository>
-    <repository>
-      <id>clojars.org</id>
-      <url>http://clojars.org/repo</url>
-    </repository>
-    <repository>
-      <id>cdh-repository-typesafe</id>
-      <name>CDH Repository-typesafe</name>
-      <url>http://repo.typesafe.com/typesafe/cloudera</url>
-    </repository>
-    <repository>
-      <id>cdh-repository-build</id>
-      <name>CDH Repository-build, for jdo/jdo2-api/2.3-ec</name>
-      <url>https://repository.cloudera.com/content/groups/cdh-build</url>
-    </repository> -->
-
    <!-- For dependency recosiled version of hive_test -->
    <repository>
     <id>nflabs public repository</id>
@@ -326,10 +287,7 @@
       </snapshots>
    </repository>
 
-    <!-- for for jdo/jdo2-api/2.3-ec --> 
-=======
     <!-- for for jdo/jdo2-api/2.3-ec -->
->>>>>>> 327d4316
     <repository>
       <id>cdh-repository</id>
       <name>CDH Repository</name>
